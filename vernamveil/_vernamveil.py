--- conflicted
+++ resolved
@@ -87,19 +87,13 @@
         self._auth_encrypt = auth_encrypt
 
         # Constants
-<<<<<<< HEAD
         if _HAS_C_MODULE:
             self._HASH_METHOD: Any = blake3
             self._SIV_LENGTH = blake3.DEFAULT_DIGEST_SIZE
         else:
             self._HASH_METHOD = hashlib.blake2b
             self._SIV_LENGTH = hashlib.blake2b.MAX_DIGEST_SIZE
-        self._HASH_NAME: Literal["blake2b", "blake3", "sha256"] = self._HASH_METHOD.__name__
-=======
-        self._HASH_METHOD = hashlib.blake2b
-        self._SIV_LENGTH = hashlib.blake2b.MAX_DIGEST_SIZE
         self._HASH_NAME = self._HASH_METHOD.__name__
->>>>>>> 2c5c2fa6
         self._HMAC_LENGTH = hashlib.blake2b.MAX_DIGEST_SIZE
 
     def __str__(self) -> str:
@@ -161,10 +155,6 @@
             bytes: The resulting hash digest.
         """
         n = len(msg_list)
-<<<<<<< HEAD
-=======
-        hasher: hmac.HMAC | hashlib.blake2b
->>>>>>> 2c5c2fa6
         if use_hmac:
             hasher = hmac.new(
                 cast(bytes, key), msg=msg_list[0] if n > 0 else None, digestmod="blake2b"
