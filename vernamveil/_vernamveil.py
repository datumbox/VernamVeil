"""Implements the VernamVeil stream cypher and related utilities.

Defines the main encryption class and core cryptographic operations.
"""

import hashlib
import hmac
import math
import secrets
import time
from typing import Any, Iterator, Literal, cast

from vernamveil._cypher import _Cypher, np
from vernamveil._fx_utils import FX
from vernamveil._hash_utils import _HAS_C_MODULE, blake3, fold_bytes_to_uint64, hash_numpy

__all__ = ["VernamVeil"]


class VernamVeil(_Cypher):
    """VernamVeil is a modular, symmetric stream cypher.

    Inspired by One-Time Pad principles, it features customisable keystream generation, synthetic IV seed initialisation,
    stateful seed evolution for avalanche effects, authenticated encryption, and layered message obfuscation (chunk
    shuffling, padding, decoy injection). Supports vectorised operations (NumPy) and optional C-backed hashing for
    performance. Designed for educational and experimental use.
    """

    def __init__(
        self,
        fx: FX,
        chunk_size: int = 32,
        delimiter_size: int = 8,
        padding_range: tuple[int, int] = (5, 15),
        decoy_ratio: float = 0.1,
        siv_seed_initialisation: bool = True,
        auth_encrypt: bool = True,
    ):
        """Initialise the VernamVeil encryption cypher with configurable parameters.

        Args:
            fx (FX): A callable object that generates keystream bytes. This function is critical for the
                encryption process and should be carefully designed to ensure cryptographic security.
            chunk_size (int): Size of message chunks. Defaults to 32.
            delimiter_size (int): The delimiter size in bytes used for separating chunks; must be
                at least 4. Defaults to 8.
            padding_range (tuple[int, int]): Range for padding length before and after
                chunks. Defaults to (5, 15).
            decoy_ratio (float): Proportion of decoy chunks to insert. Must not be negative. Defaults to 0.1.
            siv_seed_initialisation (bool): Enables synthetic IV seed initialisation based on the message to
                resist seed reuse. Defaults to True.
            auth_encrypt (bool): Enables authenticated encryption with integrity check. Defaults to True.

        Raises:
            ValueError: If `chunk_size` is less than 8.
            ValueError: If `delimiter_size` is less than 4.
            TypeError: If `padding_range` is not a tuple of two integers.
            ValueError: If `padding_range` values are negative.
            ValueError: If `padding_range` values are not in ascending order.
            ValueError: If `decoy_ratio` is negative.
        """
        # Validate input
        if chunk_size < 8:
            raise ValueError("chunk_size must be at least 8 bytes.")
        if delimiter_size < 4:
            raise ValueError("delimiter_size must be at least 4 bytes.")
        if not (
            isinstance(padding_range, tuple)
            and len(padding_range) == 2
            and all(isinstance(x, int) for x in padding_range)
        ):
            raise TypeError("padding_range must be a tuple of two integers.")
        elif padding_range[0] < 0 or padding_range[1] < 0:
            raise ValueError("padding_range values must be non-negative.")
        elif padding_range[0] > padding_range[1]:
            raise ValueError("padding_range values must be in ascending order.")
        if decoy_ratio < 0:
            raise ValueError("decoy_ratio must not be negative.")

        # Initialise instance variables
        self._fx = fx
        self._chunk_size = chunk_size
        self._delimiter_size = delimiter_size
        self._padding_range = padding_range
        self._decoy_ratio = decoy_ratio
        self._siv_seed_initialisation = siv_seed_initialisation
        self._auth_encrypt = auth_encrypt

        # Constants
        if _HAS_C_MODULE:
            self._HASH_METHOD: Any = blake3
            self._SIV_LENGTH = blake3.DEFAULT_DIGEST_SIZE
        else:
            self._HASH_METHOD = hashlib.blake2b
            self._SIV_LENGTH = hashlib.blake2b.MAX_DIGEST_SIZE
        self._HASH_NAME: Literal["blake2b", "blake3", "sha256"] = self._HASH_METHOD.__name__
        self._HMAC_LENGTH = hashlib.blake2b.MAX_DIGEST_SIZE

    def __str__(self) -> str:
        """Return a string representation of the VernamVeil instance.

        Returns:
            str: A string representation of the VernamVeil instance, including its parameters.
        """
        return (
            f"VernamVeil(chunk_size={self._chunk_size}, "
            f"delimiter_size={self._delimiter_size}, "
            f"padding_range={self._padding_range}, "
            f"decoy_ratio={self._decoy_ratio}, "
            f"siv_seed_initialisation={self._siv_seed_initialisation}, "
            f"auth_encrypt={self._auth_encrypt})"
        )

    @classmethod
    def get_initial_seed(cls, num_bytes: int = 64) -> bytes:
        """Generate a cryptographically secure initial random seed.

        This method uses the `secrets` module to generate a random sequence of bytes
        suitable for cryptographic use. It returns a byte string of the specified length.

        Args:
            num_bytes (int): The number of bytes to generate for the seed.
                Defaults to 64 bytes if not provided.

        Returns:
            bytes: A random byte string of the specified length.

        Raises:
            TypeError: If `num_bytes` is not an integer.
            ValueError: If `num_bytes` is not a positive integer.
        """
        if not isinstance(num_bytes, int):
            raise TypeError("num_bytes must be an integer.")
        if num_bytes <= 0:
            raise ValueError("num_bytes must be a positive integer.")

        return secrets.token_bytes(num_bytes)

    def _hash(
        self,
        key: bytes | bytearray | memoryview,
        msg_list: list[bytes | bytearray | memoryview],
        use_hmac: bool = False,
    ) -> bytes:
        """Generate a Keyed Hash or Hash-based Message Authentication Code (HMAC).

        Each element in `msg_list` is sequentially fed into the Hash as message data.

        Args:
            key (bytes or bytearray or memoryview): The key for the keyed hash or HMAC.
            msg_list (list of bytes or bytearray or memoryview): List of message parts to hash with the key.
            use_hmac (bool): If True, the key is used for HMAC; otherwise, it's a keyed hash. Defaults to False.

        Returns:
            bytes: The resulting hash digest.
        """
        n = len(msg_list)
        if use_hmac:
<<<<<<< HEAD
            hasher = hmac.new(key, msg=msg_list[0] if n > 0 else None, digestmod="blake2b")
=======
            n = len(msg_list)
            hm = hmac.new(cast(bytes, key), msg=msg_list[0] if n > 0 else None, digestmod="blake2b")
            for i in range(1, n):
                hm.update(msg_list[i])
            return hm.digest()
>>>>>>> 97bac9f4
        else:
            hasher = self._HASH_METHOD(msg_list[0] if n > 0 else b"", key=key)
        for i in range(1, n):
            hasher.update(msg_list[i])
        return hasher.digest()

    def _determine_shuffled_indices(
        self, seed: bytes, real_count: int, total_count: int
    ) -> list[int]:
        """Implement the Fisher–Yates shuffle algorithm.

        Determines the shuffled positions for real chunks based on a deterministic seed.

        Args:
            seed (bytes): Seed for deterministic shuffling.
            real_count (int): Number of real chunks.
            total_count (int): Total number of chunks (real + decoy).

        Returns:
            list[int]: Shuffled indices for real message chunks.
        """
        # Create a list with all positions
        positions = list(range(total_count))

        hashes: Any
        if self._fx.vectorise:
            # Vectorised: generate all hashes at once
            i_arr = np.arange(1, total_count, dtype=np.uint64)
            hashes = fold_bytes_to_uint64(hash_numpy(i_arr, seed, self._HASH_NAME))
        else:
            # Standard: generate hashes one by one
            byteorder: Literal["little", "big"] = "big"
            hashes = [
                int.from_bytes(self._hash(seed, [i.to_bytes(8, byteorder)]), byteorder)
                for i in range(1, total_count)
            ]

        # Shuffle deterministically based on the hashed seed
        for i in range(total_count - 1, 0, -1):
            # Create a random number between 0 and i
            j = hashes[i - 1] % (i + 1)

            # Swap elements at positions i and j
            positions[i], positions[j] = positions[j], positions[i]

        return positions[:real_count]

    def _generate_bytes(self, length: int, seed: bytes) -> memoryview:
        """Produce a byte stream of the given length using the key generator function.

        It samples `fx.block_size` bytes at a time.

        Args:
            length (int): Number of bytes to generate.
            seed (bytes): Seed for key generation.

        Returns:
            memoryview: Generated byte stream.
        """
        if self._fx.vectorise:
            # Vectorised generation using numpy
            # Generate enough uint64s to cover the length
            n_uint64 = math.ceil(length / self._fx.block_size)
            indices = np.arange(1, n_uint64 + 1, dtype=np.uint64)
            # Generate uint8 for bytes
            keystream = self._fx(indices, seed)
            # Flatten the array to 1D and slice to the required length
            keystream = keystream.ravel()
            memview: memoryview = keystream[:length].data
            return memview
        else:
            # Standard generation using python
            result = bytearray()
            i = 1
            total = 0
            while total < length:
                # Generate bytes
                val = self._fx(i, seed)
                result.extend(val)
                total += len(val)
                i += 1
            return memoryview(result)[:length]

    def _generate_chunk_ranges(self, message_len: int) -> Iterator[tuple[int, int]]:
        """Split a message into chunk index ranges based on the configured chunk size.

        Args:
            message_len (int): Length of the message in bytes.

        Returns:
            Iterator[tuple[int, int]]: An iterator with (start, end) indices for each chunk.
        """
        return (
            (i, min(i + self._chunk_size, message_len))
            for i in range(0, message_len, self._chunk_size)
        )

    def _obfuscate(self, message: memoryview, seed: bytes, delimiter: memoryview) -> memoryview:
        """Inject noise and padding into the message and shuffle the real chunk positions.

        Args:
            message (memoryview): Original message.
            seed (bytes): Seed for deterministic shuffling of chunks.
            delimiter (memoryview): Chunk delimiter.

        Returns:
            memoryview: Obfuscated message with shuffled real and decoy chunks.
        """
        # Estimate the number of real and fake chunks
        message_len = len(message)
        real_count = math.ceil(message_len / self._chunk_size)
        decoy_count = max(1, int(self._decoy_ratio * real_count)) if self._decoy_ratio > 0 else 0
        total_count = real_count + decoy_count

        # Estimate shuffled positions of real chunks
        shuffled_positions = self._determine_shuffled_indices(seed, real_count, total_count)

        # Use the randomness of the positions to shuffle the chunks
        chunk_ranges_iter = self._generate_chunk_ranges(message_len)
        shuffled_chunk_ranges: list[None | tuple[int, int]] = [None] * total_count
        for i in shuffled_positions:
            shuffled_chunk_ranges[i] = next(chunk_ranges_iter)

        # Build the noisy message by combining fake and shuffled real chunks
        noisy_blocks = bytearray()
        pad_min, pad_max = self._padding_range
        pad_width = pad_max - pad_min + 1
        for chunk_range in shuffled_chunk_ranges:
            if chunk_range is not None:
                start, end = chunk_range
                chunk: memoryview | bytes = message[start:end]
            else:
                chunk = secrets.token_bytes(self._chunk_size)

            # Pre-pad
            pre_pad_len = secrets.randbelow(pad_width) + pad_min if pad_max != pad_min else pad_min
            if pre_pad_len > 0:
                noisy_blocks.extend(secrets.token_bytes(pre_pad_len))
            noisy_blocks.extend(delimiter)
            # Actual data
            noisy_blocks.extend(chunk)
            # Post-pad
            noisy_blocks.extend(delimiter)
            post_pad_len = secrets.randbelow(pad_width) + pad_min if pad_max != pad_min else pad_min
            if post_pad_len > 0:
                noisy_blocks.extend(secrets.token_bytes(post_pad_len))

        return memoryview(noisy_blocks)

    def _deobfuscate(self, noisy: bytearray, seed: bytes, delimiter: memoryview) -> bytearray:
        """Remove noise and extract real chunks from a shuffled noisy message.

        Args:
            noisy (bytearray): Decrypted and obfuscated message.
            seed (bytes): Seed for deterministic chunk deshuffling.
            delimiter (memoryview): Delimiter used to detect chunks.

        Returns:
            bytearray: Original message reconstructed from real chunks.
        """
        # Estimate the ranges of all chunks
        delimiter_len = len(delimiter)
        all_chunk_ranges: list[tuple[int, int]] = []
        prev_idx = None  # Tracks the index of the previous delimiter found
        look_start = 0  # Start position for searching the next delimiter
        while True:
            # Search for the next occurrence of the delimiter
            idx = noisy.find(delimiter, look_start)
            if idx == -1:
                # No more delimiters found
                break
            if prev_idx is not None:
                # We have found a pair of delimiters:
                # The chunk starts after the previous delimiter and ends at the current one
                all_chunk_ranges.append((prev_idx + delimiter_len, idx))
                prev_idx = None  # Reset to look for the next pair
            else:
                # Store the index of the first delimiter in the pair
                prev_idx = idx
            # Move the search start past the current delimiter
            look_start = idx + delimiter_len

        # Determine the number of real chunks
        total_count = len(all_chunk_ranges)
        if self._decoy_ratio > 0:
            # Approximate guess for real and decoy counts
            real_count = int(total_count / (1 + self._decoy_ratio))
            decoy_count = max(1, int(self._decoy_ratio * real_count))

            # Adjust by at most one step if needed to match the total count
            diff = total_count - real_count - decoy_count
            if diff > 0:
                real_count += 1
            elif diff < 0:
                real_count -= 1
        else:
            real_count = total_count

        # Estimate the shuffled real positions
        shuffled_positions = self._determine_shuffled_indices(seed, real_count, total_count)

        # Reconstruct and unshuffle the message
        message = bytearray()
        view = memoryview(noisy)
        for pos in shuffled_positions:
            start, end = all_chunk_ranges[pos]
            message.extend(view[start:end])

        return message

    def _xor_with_key(
        self, data: memoryview, seed: bytes, is_encode: bool
    ) -> tuple[bytearray, bytes]:
        """Encrypt or decrypt data using XOR with the generated keystream.

        Args:
            data (memoryview): Input data to process.
            seed (bytes): Seed for keystream generation.
            is_encode (bool): True for encryption, False for decryption.

        Returns:
            tuple[bytearray, bytes]: Processed data and the final seed.
        """
        # Preallocate memory and avoid copying when slicing
        data_len = len(data)
        result = bytearray(data_len)
        if self._fx.vectorise:
            # Create a numpy array on top of the bytearray to vectorise and still have access to original bytearray
            processed = np.frombuffer(result, dtype=np.uint8)
        else:
            processed = memoryview(result)

        for start, end in self._generate_chunk_ranges(data_len):
            # Generate a key using fx
            chunk_len = end - start
            keystream = self._generate_bytes(chunk_len, seed)

            # XOR the chunk with the key
            if self._fx.vectorise:
                # Store the slicing to avoid duplicate ops
                data_slice = data[start:end]
                processed_slice = processed[start:end]
                # Writing to slices modifies the original data
                np.bitwise_xor(data_slice, keystream, out=processed_slice)
                plaintext_data = data_slice if is_encode else processed_slice.data
            else:
                for i in range(chunk_len):
                    pos = start + i
                    result[pos] = data[pos] ^ keystream[i]
                plaintext_data = data[start:end] if is_encode else processed[start:end]

            # Refresh the seed differently for encoding and decoding
            seed = self._hash(seed, [plaintext_data])

        return result, seed

    def _generate_delimiter(self, seed: bytes) -> tuple[memoryview, bytes]:
        """Create a delimiter sequence using the key stream and update the seed.

        Args:
            seed (bytes): Seed used for generating the delimiter.

        Returns:
            tuple[memoryview, bytes]: The delimiter and the refreshed seed.
        """
        delimiter = self._generate_bytes(self._delimiter_size, seed)
        seed = self._hash(seed, [delimiter])
        return delimiter, seed

    def encode(
        self, message: bytes | bytearray | memoryview, seed: bytes
    ) -> tuple[bytearray, bytes]:
        """Encrypt a message.

        Args:
            message (bytes or bytearray or memoryview): Message to encode.
            seed (bytes): Initial seed for encryption.

        Returns:
            tuple[bytearray, bytes]: Encrypted message and final seed.

        Raises:
            ValueError: If the delimiter appears in the message.
        """
        # Convert to memoryview for efficient slicing
        if isinstance(message, (bytes, bytearray)):
            msg_bytes = message
            message = memoryview(message)
        else:
            # Accessing memoryview.obj can be unsafe if the memoryview is a slice, but in this library, inputs are
            # always bytes. However, callers might still provide a sliced memoryview over bytes. This code is safe
            # because msg_bytes is only used to check for the delimiter, so at worst, the check is performed on the
            # entire underlying array. The expensive tobytes() copy is almost always avoided, unless the caller
            # provides a memoryview that is not backed by a bytes or bytearray object.
            msg_bytes = (
                message.obj if isinstance(message.obj, (bytes, bytearray)) else message.tobytes()
            )

        # SIV seed initialisation: Encrypt and prepend a synthetic IV (SIV) derived from the seed and message.
        # This prevents deterministic keystreams on the first block and makes the scheme resilient to seed reuse.
        if self._siv_seed_initialisation:
            # Generate the SIV hash from the initial seed, the timestamp and the message
            timestamp = time.time_ns().to_bytes(8, "big")
            siv_hash = self._hash(seed, [timestamp, message])
            # Encrypt the synthetic IV and evolve the seed with it
            encrypted_siv_hash, seed = self._xor_with_key(memoryview(siv_hash), seed, True)
            # Use the encrypted SIV hash bytearray as the output; this puts it in front
            output = encrypted_siv_hash

            # Note: The SIV is not reused for MAC computation, ensuring separation
            # between seed evolution and authentication.
        else:
            output = bytearray()

        # Produce a unique seed for Authenticated Encryption
        auth_seed = self._hash(seed, [b"auth"]) if self._auth_encrypt else b""

        # Generate the delimiter
        delimiter, seed = self._generate_delimiter(seed)

        # Delimiter conflict check
        if msg_bytes.find(delimiter) != -1:
            raise ValueError(
                "The delimiter appears in the message. Consider increasing the delimiter size."
            )

        # Produce a unique seed for Obfuscation to avoid reusing the same seed during shuffling and to match the order
        # of operations with decode.
        shuffle_seed = self._hash(seed, [b"shuffle"])

        # Add noise and shuffle the message
        noisy = self._obfuscate(message, shuffle_seed, delimiter)

        # Encrypt the noisy message
        cyphertext, last_seed = self._xor_with_key(noisy, seed, True)
        output.extend(cyphertext)

        # Authenticated Encryption
        if self._auth_encrypt:
            # The tag is computed over the configuration of the cypher and the cyphertext.
            tag = self._hash(auth_seed, [str(self).encode(), cyphertext], use_hmac=True)
            output.extend(tag)

        return output, last_seed

    def decode(
        self, cyphertext: bytes | bytearray | memoryview, seed: bytes
    ) -> tuple[bytearray, bytes]:
        """Decrypt an encoded message.

        Args:
            cyphertext (bytes or bytearray or memoryview): Encrypted and obfuscated message.
            seed (bytes): Initial seed for decryption.

        Returns:
            tuple[bytearray, bytes]: Decrypted message and final seed.

        Raises:
            ValueError: If the authentication tag does not match.
        """
        # Convert to memoryview for efficient slicing
        if not isinstance(cyphertext, memoryview):
            cyphertext = memoryview(cyphertext)

        # SIV seed initialisation: Decrypt and consume the synthetic IV (SIV) to reconstruct the evolved seed.
        # This ensures the keystream remains unique and prevents deterministic decryption on the first block.
        if self._siv_seed_initialisation:
            # Split the data by taking the first bytes
            encrypted_siv_hash, cyphertext = (
                cyphertext[: self._SIV_LENGTH],
                cyphertext[self._SIV_LENGTH :],
            )
            # Decrypt the SIV hash (throw away) and evolve the seed with it
            _, seed = self._xor_with_key(encrypted_siv_hash, seed, False)

        # Authenticated Encryption
        if self._auth_encrypt:
            # Split the data by taking the last bytes
            encrypted_data, expected_tag = (
                cyphertext[: -self._HMAC_LENGTH],
                cyphertext[-self._HMAC_LENGTH :],
            )

            # Produce a unique seed for Authenticated Encryption
            auth_seed = self._hash(seed, [b"auth"])

            # Estimate the tag and compare it with the expected
            tag = self._hash(auth_seed, [str(self).encode(), encrypted_data], use_hmac=True)
            if not hmac.compare_digest(tag, expected_tag):
                raise ValueError("Authentication failed: MAC tag mismatch.")
        else:
            encrypted_data = cyphertext

        # Generate the delimiter
        delimiter, seed = self._generate_delimiter(seed)

        # Produce a unique seed for Obfuscation to avoid reusing the same seed during unshuffling and to match the order
        # of operations with encode.
        shuffle_seed = self._hash(seed, [b"shuffle"])

        # Decrypt the noisy message
        decrypted, last_seed = self._xor_with_key(encrypted_data, seed, False)

        # Denoise, Unshuffle and extract the real message
        message = self._deobfuscate(decrypted, shuffle_seed, delimiter)

        return message, last_seed<|MERGE_RESOLUTION|>--- conflicted
+++ resolved
@@ -156,15 +156,7 @@
         """
         n = len(msg_list)
         if use_hmac:
-<<<<<<< HEAD
-            hasher = hmac.new(key, msg=msg_list[0] if n > 0 else None, digestmod="blake2b")
-=======
-            n = len(msg_list)
-            hm = hmac.new(cast(bytes, key), msg=msg_list[0] if n > 0 else None, digestmod="blake2b")
-            for i in range(1, n):
-                hm.update(msg_list[i])
-            return hm.digest()
->>>>>>> 97bac9f4
+            hasher = hmac.new(cast(bytes, key), msg=msg_list[0] if n > 0 else None, digestmod="blake2b")
         else:
             hasher = self._HASH_METHOD(msg_list[0] if n > 0 else b"", key=key)
         for i in range(1, n):
