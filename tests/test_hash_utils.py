--- conflicted
+++ resolved
@@ -4,13 +4,8 @@
 import unittest
 from unittest.mock import patch
 
-<<<<<<< HEAD
 from vernamveil._cypher import _HAS_NUMPY
-from vernamveil._hash_utils import _HAS_C_MODULE, _UINT64_BOUND, hash_numpy
-=======
 from vernamveil._hash_utils import _HAS_C_MODULE, _UINT64_BOUND, fold_bytes_to_uint64, hash_numpy
-from vernamveil._vernamveil import _HAS_NUMPY
->>>>>>> 5aefe3f0
 
 try:
     import numpy as np
