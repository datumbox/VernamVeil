--- conflicted
+++ resolved
@@ -35,11 +35,7 @@
           python -m pip install -e .[dev,numpy,cffi]
           cd nphash
           python build.py
-<<<<<<< HEAD
-          ls -lh _bytesearchffi.* _npblake2bffi.* _npblake3ffi.* _npsha256ffi.*
-=======
-          ls -lh _npblake2bffi.*.* _npblake3ffi.*.* _npsha256ffi.*.*
->>>>>>> aaa6a7d6
+          ls -lh _bytesearchffi.*.* _npblake2bffi.*.* _npblake3ffi.*.* _npsha256ffi.*.*
           python -c "from vernamveil._types import _HAS_C_MODULE; assert _HAS_C_MODULE; print('The C module is importable')"
         shell: bash
 
